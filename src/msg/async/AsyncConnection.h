// -*- mode:C++; tab-width:8; c-basic-offset:2; indent-tabs-mode:t -*- 
// vim: ts=8 sw=2 smarttab
/*
 * Ceph - scalable distributed file system
 *
 * Copyright (C) 2014 UnitedStack <haomai@unitedstack.com>
 *
 * Author: Haomai Wang <haomaiwang@gmail.com>
 *
 * This is free software; you can redistribute it and/or
 * modify it under the terms of the GNU Lesser General Public
 * License version 2.1, as published by the Free Software
 * Foundation.  See file COPYING.
 *
 */

#ifndef CEPH_MSG_ASYNCCONNECTION_H
#define CEPH_MSG_ASYNCCONNECTION_H

#include <atomic>
#include <pthread.h>
#include <climits>
#include <list>
#include <mutex>
#include <map>

#include "auth/AuthSessionHandler.h"
#include "common/ceph_time.h"
#include "common/perf_counters.h"
#include "include/buffer.h"
#include "msg/Connection.h"
#include "msg/Messenger.h"

#include "Event.h"
#include "Stack.h"

class AsyncMessenger;
class Worker;

static const int ASYNC_IOV_MAX = (IOV_MAX >= 1024 ? IOV_MAX / 4 : IOV_MAX);

/*
 * AsyncConnection maintains a logic session between two endpoints. In other
 * word, a pair of addresses can find the only AsyncConnection. AsyncConnection
 * will handle with network fault or read/write transactions. If one file
 * descriptor broken, AsyncConnection will maintain the message queue and
 * sequence, try to reconnect peer endpoint.
 */
class AsyncConnection : public Connection {

  ssize_t read_bulk(char *buf, unsigned len);
  ssize_t do_sendmsg(struct msghdr &msg, unsigned len, bool more);
  ssize_t try_send(bufferlist &bl, bool more=false) {
    std::lock_guard<std::mutex> l(write_lock);
    outcoming_bl.claim_append(bl);
    return _try_send(more);
  }
  ssize_t _try_send(bool more=false);
  ssize_t _send(Message *m);
  void prepare_send_message(uint64_t features, Message *m, bufferlist &bl);
  ssize_t read_until(unsigned needed, char *p);
  ssize_t _process_connection();
  void _connect();
  void _stop();
  int handle_connect_reply(ceph_msg_connect &connect, ceph_msg_connect_reply &r);
  ssize_t handle_connect_msg(ceph_msg_connect &m, bufferlist &aubl, bufferlist &bl);
  void was_session_reset();
  void fault();
  void discard_out_queue();
  void discard_requeued_up_to(uint64_t seq);
  void requeue_sent();
  void randomize_out_seq();
  void handle_ack(uint64_t seq);
  void _append_keepalive_or_ack(bool ack=false, utime_t *t=NULL);
  ssize_t write_message(Message *m, bufferlist& bl, bool more);
  void inject_delay();
  ssize_t _reply_accept(char tag, ceph_msg_connect &connect, ceph_msg_connect_reply &reply,
                    bufferlist &authorizer_reply) {
    bufferlist reply_bl;
    reply.tag = tag;
    reply.features = ((uint64_t)connect.features & policy.features_supported) | policy.features_required;
    reply.authorizer_len = authorizer_reply.length();
    reply_bl.append((char*)&reply, sizeof(reply));
    if (reply.authorizer_len) {
      reply_bl.append(authorizer_reply.c_str(), authorizer_reply.length());
    }
    ssize_t r = try_send(reply_bl);
    if (r < 0) {
      inject_delay();
      return -1;
    }

    state = STATE_ACCEPTING_WAIT_CONNECT_MSG;
    return 0;
  }
  bool is_queued() const {
    return !out_q.empty() || outcoming_bl.length();
  }
  void shutdown_socket() {
    for (auto &&t : register_time_events)
      center->delete_time_event(t);
    register_time_events.clear();
    if (last_tick_id) {
      center->delete_time_event(last_tick_id);
      last_tick_id = 0;
    }
    if (cs) {
      center->delete_file_event(cs.fd(), EVENT_READABLE|EVENT_WRITABLE);
      cs.shutdown();
      cs.close();
    }
  }
  Message *_get_next_outgoing(bufferlist *bl) {
    Message *m = 0;
    if (!out_q.empty()) {
      map<int, list<pair<bufferlist, Message*> > >::reverse_iterator it = out_q.rbegin();
      assert(!it->second.empty());
      list<pair<bufferlist, Message*> >::iterator p = it->second.begin();
      m = p->second;
      if (bl)
	bl->swap(p->first);
      it->second.erase(p);
      if (it->second.empty())
	out_q.erase(it->first);
    }
    return m;
  }
  bool _has_next_outgoing() const {
    return !out_q.empty();
  }
  void reset_recv_state();

   /**
   * The DelayedDelivery is for injecting delays into Message delivery off
   * the socket. It is only enabled if delays are requested, and if they
   * are then it pulls Messages off the DelayQueue and puts them into the
   * AsyncMessenger event queue.
   */
  class DelayedDelivery : public EventCallback {
    std::set<uint64_t> register_time_events; // need to delete it if stop
    std::deque<Message*> delay_queue;
    std::mutex delay_lock;
    AsyncMessenger *msgr;
    EventCenter *center;
    DispatchQueue *dispatch_queue;
    uint64_t conn_id;
    std::atomic_bool stop_dispatch;

   public:
    explicit DelayedDelivery(AsyncMessenger *omsgr, EventCenter *c,
                             DispatchQueue *q, uint64_t cid)
      : msgr(omsgr), center(c), dispatch_queue(q), conn_id(cid),
        stop_dispatch(false) { }
    ~DelayedDelivery() override {
      assert(register_time_events.empty());
      assert(delay_queue.empty());
    }
    void set_center(EventCenter *c) { center = c; }
    void do_request(uint64_t id) override;
    void queue(double delay_period, Message *m) {
      std::lock_guard<std::mutex> l(delay_lock);
      delay_queue.push_back(m);
      register_time_events.insert(center->create_time_event(delay_period*1000000, this));
    }
    void discard() {
      stop_dispatch = true;
      center->submit_to(center->get_id(), [this] () mutable {
        std::lock_guard<std::mutex> l(delay_lock);
        while (!delay_queue.empty()) {
          Message *m = delay_queue.front();
          dispatch_queue->dispatch_throttle_release(m->get_dispatch_throttle_size());
          m->put();
          delay_queue.pop_front();
        }
        for (auto i : register_time_events)
          center->delete_time_event(i);
        register_time_events.clear();
        stop_dispatch = false;
      }, true);
    }
    bool ready() const { return !stop_dispatch && delay_queue.empty() && register_time_events.empty(); }
    void flush();
  } *delay_state;

 public:
  AsyncConnection(CephContext *cct, AsyncMessenger *m, DispatchQueue *q,
		  Worker *w, bool is_msgr2);
  ~AsyncConnection() override;
  void maybe_start_delay_thread();

  ostream& _conn_prefix(std::ostream *_dout);

  bool is_connected() override {
    return can_write.load() == WriteStatus::CANWRITE;
  }

  // Only call when AsyncConnection first construct
  void connect(const entity_addrvec_t& addrs, int type, entity_addr_t& target) {
    set_peer_type(type);
    set_peer_addrs(addrs);
    policy = msgr->get_policy(type);
    target_addr = target;
    _connect();
  }
  // Only call when AsyncConnection first construct
  void accept(ConnectedSocket socket, entity_addr_t &addr);
  int send_message(Message *m) override;

  void send_keepalive() override;
  void mark_down() override;
  void mark_disposable() override {
    std::lock_guard<std::mutex> l(lock);
    policy.lossy = true;
  }
  
 private:
  enum {
    STATE_NONE,
    STATE_OPEN,
    STATE_OPEN_KEEPALIVE2,
    STATE_OPEN_KEEPALIVE2_ACK,
    STATE_OPEN_TAG_ACK,
    STATE_OPEN_MESSAGE_HEADER,
    STATE_OPEN_MESSAGE_THROTTLE_MESSAGE,
    STATE_OPEN_MESSAGE_THROTTLE_BYTES,
    STATE_OPEN_MESSAGE_THROTTLE_DISPATCH_QUEUE,
    STATE_OPEN_MESSAGE_READ_FRONT,
    STATE_OPEN_MESSAGE_READ_MIDDLE,
    STATE_OPEN_MESSAGE_READ_DATA_PREPARE,
    STATE_OPEN_MESSAGE_READ_DATA,
    STATE_OPEN_MESSAGE_READ_FOOTER_AND_DISPATCH,
    STATE_OPEN_TAG_CLOSE,
    STATE_WAIT_SEND,
    STATE_CONNECTING,
    STATE_CONNECTING_RE,
    STATE_CONNECTING_WAIT_BANNER_AND_IDENTIFY,
    STATE_CONNECTING_SEND_CONNECT_MSG,
    STATE_CONNECTING_WAIT_CONNECT_REPLY,
    STATE_CONNECTING_WAIT_CONNECT_REPLY_AUTH,
    STATE_CONNECTING_WAIT_ACK_SEQ,
    STATE_CONNECTING_READY,
    STATE_ACCEPTING,
    STATE_ACCEPTING_WAIT_BANNER_ADDR,
    STATE_ACCEPTING_WAIT_CONNECT_MSG,
    STATE_ACCEPTING_WAIT_CONNECT_MSG_AUTH,
    STATE_ACCEPTING_WAIT_SEQ,
    STATE_ACCEPTING_READY,
    STATE_STANDBY,
    STATE_CLOSED,
    STATE_WAIT,       // just wait for racing connection
  };

  static const uint32_t TCP_PREFETCH_MIN_SIZE;
  static const char *get_state_name(int state) {
      const char* const statenames[] = {"STATE_NONE",
                                        "STATE_OPEN",
                                        "STATE_OPEN_KEEPALIVE2",
                                        "STATE_OPEN_KEEPALIVE2_ACK",
                                        "STATE_OPEN_TAG_ACK",
                                        "STATE_OPEN_MESSAGE_HEADER",
                                        "STATE_OPEN_MESSAGE_THROTTLE_MESSAGE",
                                        "STATE_OPEN_MESSAGE_THROTTLE_BYTES",
                                        "STATE_OPEN_MESSAGE_THROTTLE_DISPATCH_QUEUE",
                                        "STATE_OPEN_MESSAGE_READ_FRONT",
                                        "STATE_OPEN_MESSAGE_READ_MIDDLE",
                                        "STATE_OPEN_MESSAGE_READ_DATA_PREPARE",
                                        "STATE_OPEN_MESSAGE_READ_DATA",
                                        "STATE_OPEN_MESSAGE_READ_FOOTER_AND_DISPATCH",
                                        "STATE_OPEN_TAG_CLOSE",
                                        "STATE_WAIT_SEND",
                                        "STATE_CONNECTING",
                                        "STATE_CONNECTING_RE",
                                        "STATE_CONNECTING_WAIT_BANNER_AND_IDENTIFY",
                                        "STATE_CONNECTING_SEND_CONNECT_MSG",
                                        "STATE_CONNECTING_WAIT_CONNECT_REPLY",
                                        "STATE_CONNECTING_WAIT_CONNECT_REPLY_AUTH",
                                        "STATE_CONNECTING_WAIT_ACK_SEQ",
                                        "STATE_CONNECTING_READY",
                                        "STATE_ACCEPTING",
                                        "STATE_ACCEPTING_WAIT_BANNER_ADDR",
                                        "STATE_ACCEPTING_WAIT_CONNECT_MSG",
                                        "STATE_ACCEPTING_WAIT_CONNECT_MSG_AUTH",
                                        "STATE_ACCEPTING_WAIT_SEQ",
                                        "STATE_ACCEPTING_READY",
                                        "STATE_STANDBY",
                                        "STATE_CLOSED",
                                        "STATE_WAIT"};
      return statenames[state];
  }

  AsyncMessenger *async_msgr;
  uint64_t conn_id;
  PerfCounters *logger;
  int global_seq;
  __u32 connect_seq, peer_global_seq;
  std::atomic<uint64_t> out_seq{0};
  std::atomic<uint64_t> ack_left{0}, in_seq{0};
  int state;
  int state_after_send;
  ConnectedSocket cs;
  int port;
  Messenger::Policy policy;

  DispatchQueue *dispatch_queue;

  // lockfree, only used in own thread
  bufferlist outcoming_bl;
  bool open_write = false;

  std::mutex write_lock;
  enum class WriteStatus {
    NOWRITE,
    REPLACING,
    CANWRITE,
    CLOSED
  };
  std::atomic<WriteStatus> can_write;
  list<Message*> sent; // the first bufferlist need to inject seq
  map<int, list<pair<bufferlist, Message*> > > out_q;  // priority queue for outbound msgs
  bool keepalive;

  std::mutex lock;
  utime_t backoff;         // backoff time
  EventCallbackRef read_handler;
  EventCallbackRef write_handler;
  EventCallbackRef wakeup_handler;
  EventCallbackRef tick_handler;
  char *recv_buf;
  uint32_t recv_max_prefetch;
  uint32_t recv_start;
  uint32_t recv_end;
  set<uint64_t> register_time_events; // need to delete it if stop
  ceph::coarse_mono_clock::time_point last_active;
  uint64_t last_tick_id = 0;
  const uint64_t inactive_timeout_us;

  // Tis section are temp variables used by state transition

  // Open state
  utime_t recv_stamp;
  utime_t throttle_stamp;
  unsigned msg_left;
  uint64_t cur_msg_size;
  ceph_msg_header current_header;
  bufferlist data_buf;
  bufferlist::iterator data_blp;
  bufferlist front, middle, data;
  ceph_msg_connect connect_msg;
  // Connecting state
  bool got_bad_auth;
  AuthAuthorizer *authorizer;
  bufferlist authorizer_buf;
  ceph_msg_connect_reply connect_reply;
  // Accepting state
  bool msgr2 = false;
  entity_addr_t socket_addr;
  entity_addr_t target_addr;  // which of the peer_addrs we're using
  CryptoKey session_key;
  bool replacing;    // when replacing process happened, we will reply connect
                     // side with RETRY tag and accept side will clear replaced
                     // connection. So when connect side reissue connect_msg,
                     // there won't exists conflicting connection so we use
                     // "replacing" to skip RESETSESSION to avoid detect wrong
                     // presentation
  bool is_reset_from_peer;
  bool once_ready;

  // used only for local state, it will be overwrite when state transition
  char *state_buffer;
  // used only by "read_until"
  uint64_t state_offset;
  Worker *worker;
  EventCenter *center;
<<<<<<< HEAD
  std::shared_ptr<AuthSessionHandler> session_security;
=======
  ceph::shared_ptr<AuthSessionHandler> session_security;
  std::unique_ptr<AuthAuthorizerChallenge> authorizer_challenge; // accept side
>>>>>>> 721d7e62

 public:
  // used by eventcallback
  void handle_write();
  void process();
  void wakeup_from(uint64_t id);
  void tick(uint64_t id);
  void local_deliver();
  void stop(bool queue_reset) {
    lock.lock();
    bool need_queue_reset = (state != STATE_CLOSED) && queue_reset;
    _stop();
    lock.unlock();
    if (need_queue_reset)
      dispatch_queue->queue_reset(this);
  }
  void cleanup() {
    shutdown_socket();
    delete read_handler;
    delete write_handler;
    delete wakeup_handler;
    delete tick_handler;
    if (delay_state) {
      delete delay_state;
      delay_state = NULL;
    }
  }
  PerfCounters *get_perf_counter() {
    return logger;
  }
}; /* AsyncConnection */

typedef boost::intrusive_ptr<AsyncConnection> AsyncConnectionRef;

#endif<|MERGE_RESOLUTION|>--- conflicted
+++ resolved
@@ -371,12 +371,8 @@
   uint64_t state_offset;
   Worker *worker;
   EventCenter *center;
-<<<<<<< HEAD
   std::shared_ptr<AuthSessionHandler> session_security;
-=======
-  ceph::shared_ptr<AuthSessionHandler> session_security;
   std::unique_ptr<AuthAuthorizerChallenge> authorizer_challenge; // accept side
->>>>>>> 721d7e62
 
  public:
   // used by eventcallback
