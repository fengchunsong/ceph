--- conflicted
+++ resolved
@@ -39,11 +39,7 @@
     h.first = sf;
     h.last = sl;
   }
-<<<<<<< HEAD
-  MClientLease(int ac, ceph_seq_t seq, int m, uint64_t i, uint64_t sf, uint64_t sl, const nstring& d) :
-=======
-  MClientLease(int ac, ceph_seq_t seq, int m, __u64 i, __u64 sf, __u64 sl, const string& d) :
->>>>>>> 48c086a5
+  MClientLease(int ac, ceph_seq_t seq, int m, uint64_t i, uint64_t sf, uint64_t sl, const string& d) :
     Message(CEPH_MSG_CLIENT_LEASE),
     dname(d) {
     h.action = ac;
