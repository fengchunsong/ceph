#ifndef __LIBRADOS_HPP
#define __LIBRADOS_HPP

#include <stdbool.h>
#include <string>
#include <list>
#include <map>
#include <tr1/memory>
#include <vector>
#include "buffer.h"

#include "librados.h"

namespace librados
{
  using ceph::bufferlist;

  class AioCompletionImpl;
  class IoCtx;
  class IoCtxImpl;
  class ObjListCtx;
  class RadosClient;

  typedef void *list_ctx_t;
  typedef uint64_t snap_t;
  typedef uint64_t auid_t;

  struct statfs_t {
    uint64_t kb, kb_used, kb_avail;
    uint64_t num_objects;
  };

  struct pool_stat_t {
    uint64_t num_bytes;    // in bytes
    uint64_t num_kb;       // in KB
    uint64_t num_objects;
    uint64_t num_object_clones;
    uint64_t num_object_copies;  // num_objects * num_replicas
    uint64_t num_objects_missing_on_primary;
    uint64_t num_objects_unfound;
    uint64_t num_objects_degraded;
    uint64_t num_rd, num_rd_kb, num_wr, num_wr_kb;
  };

  typedef void *completion_t;
  typedef void (*callback_t)(completion_t cb, void *arg);

  struct SnapContext {
    snap_t seq;
    std::vector<snap_t> snaps;
  };

  class ObjectIterator : public std::iterator <std::forward_iterator_tag, std::string> {
  public:
    static const ObjectIterator __EndObjectIterator;
    ObjectIterator(ObjListCtx *ctx_);
    ~ObjectIterator();
    bool operator==(const ObjectIterator& rhs) const;
    bool operator!=(const ObjectIterator& rhs) const;
    const std::string& operator*() const;
    ObjectIterator &operator++(); // Preincrement
    ObjectIterator operator++(int); // Postincrement
    friend class IoCtx;
  private:
    void get_next();
    std::tr1::shared_ptr < ObjListCtx > ctx;
    std::string cur_obj;
  };

  class WatchCtx {
  public:
    virtual void notify(uint8_t opcode, uint64_t ver) = 0;
  };

  struct AioCompletion {
    AioCompletion(AioCompletionImpl *pc_) : pc(pc_) {}
    int set_complete_callback(void *cb_arg, callback_t cb);
    int set_safe_callback(void *cb_arg, callback_t cb);
    int wait_for_complete();
    int wait_for_safe();
    bool is_complete();
    bool is_safe();
    int get_return_value();
    int get_version();
    void release();
    AioCompletionImpl *pc;
  };

  /* IoCtx : This is a context in which we can perform I/O.
   * It includes a Pool,
   *
   * Typical use (error checking omitted):
   *
   * IoCtx *p;
<<<<<<< HEAD
   * rados.ioctx_create("my_pool", &pool);
=======
   * rados.ioctx_create("my_pool", &p);
>>>>>>> 3fa121bf
   * p->stat(&stats);
   * ... etc ...
   * delete p; // close our pool handle
   */
  class IoCtx
  {
  public:
    IoCtx();
    static void from_rados_ioctx_t(rados_ioctx_t p, IoCtx &pool);
    IoCtx(const IoCtx& rhs);
    IoCtx& operator=(const IoCtx& rhs);

    // Close our pool handle
    ~IoCtx();

    // deep copy
    void dup(const IoCtx& rhs);

    // set pool auid
    int set_auid(uint64_t auid_);

    // create an object
    int create(const std::string& oid, bool exclusive);

    int write(const std::string& oid, bufferlist& bl, size_t len, off_t off);
    int write_full(const std::string& oid, bufferlist& bl);
    int read(const std::string& oid, bufferlist& bl, size_t len, off_t off);
    int remove(const std::string& oid);
    int trunc(const std::string& oid, size_t size);
    int mapext(const std::string& o, off_t off, size_t len, std::map<off_t, size_t>& m);
    int sparse_read(const std::string& o, std::map<off_t, size_t>& m, bufferlist& bl, size_t len, off_t off);
    int getxattr(const std::string& oid, const char *name, bufferlist& bl);
    int getxattrs(const std::string& oid, std::map<std::string, bufferlist>& attrset);
    int setxattr(const std::string& oid, const char *name, bufferlist& bl);
    int rmxattr(const std::string& oid, const char *name);
    int stat(const std::string& oid, uint64_t *psize, time_t *pmtime);
    int exec(const std::string& oid, const char *cls, const char *method,
	     bufferlist& inbl, bufferlist& outbl);
    int tmap_update(const std::string& oid, bufferlist& cmdbl);

    void snap_set_read(snap_t seq);
    int selfmanaged_snap_set_write_ctx(snap_t seq, std::vector<snap_t>& snaps);

    // Create a snapshot with a given name
    int snap_create(const char *snapname);

    // Look up a snapshot by name.
    // Returns 0 on success; error code otherwise
    int snap_lookup(const char *snapname, snap_t *snap);

    // Gets a timestamp for a snap
    int snap_get_stamp(snap_t snapid, time_t *t);

    // Gets the name of a snap
    int snap_get_name(snap_t snapid, std::string *s);

    // Remove a snapshot from this pool
    int snap_remove(const char *snapname);

    int snap_list(std::vector<snap_t> *snaps);

    int rollback(const std::string& oid, const char *snapname);

    int selfmanaged_snap_create(uint64_t *snapid);

    int selfmanaged_snap_remove(uint64_t snapid);

    ObjectIterator objects_begin();
    const ObjectIterator& objects_end() const;

    uint64_t get_last_version();

    int aio_read(const std::string& oid, AioCompletion *c,
		 bufferlist *pbl, size_t len, off_t off);
    int aio_sparse_read(const std::string& oid, AioCompletion *c,
			std::map<off_t,size_t> *m, bufferlist *data_bl,
			size_t len, off_t off);
    int aio_write(const std::string& oid, AioCompletion *c, const bufferlist& bl,
		  size_t len, off_t off);
    int aio_write_full(const std::string& oid, AioCompletion *c, const bufferlist& bl);

    // watch/notify
    int watch(const std::string& o, uint64_t ver, uint64_t *handle,
	      librados::WatchCtx *ctx);
    int unwatch(const std::string& o, uint64_t handle);
    int notify(const std::string& o, uint64_t ver);
    void set_notify_timeout(uint32_t timeout);

    // assert version for next sync operations
    void set_assert_version(uint64_t ver);

    const std::string& get_pool_name() const;

<<<<<<< HEAD
    void set_locator_key(const std::string& key);
=======
    void locator_set_key(const std::string& key);
>>>>>>> 3fa121bf
  private:
    /* You can only get IoCtx instances from Rados */
    IoCtx(IoCtxImpl *io_ctx_impl_);

    friend class Rados; // Only Rados can use our private constructor to create IoCtxes.

    IoCtxImpl *io_ctx_impl;
  };

  class Rados
  {
  public:
    static void version(int *major, int *minor, int *extra);

    Rados();
    ~Rados();

    int init(const char * const id);
    int connect();
    void shutdown();
    int conf_read_file(const char * const path) const;
    int conf_set(const char *option, const char *value);
    void reopen_log();
    int conf_get(const char *option, std::string &val);

    int pool_create(const char *name);
    int pool_create(const char *name, uint64_t auid);
    int pool_create(const char *name, uint64_t auid, __u8 crush_rule);
    int pool_delete(const char *name);
    int pool_lookup(const char *name);

<<<<<<< HEAD
    int ioctx_create(const char *name, IoCtx &pool);
=======
    int ioctx_create(const char *name, IoCtx &pioctx);
>>>>>>> 3fa121bf

    /* listing objects */
    int pool_list(std::list<std::string>& v);
    int get_pool_stats(std::list<std::string>& v,
		       std::map<std::string,pool_stat_t>& stats);
    int get_fs_stats(statfs_t& result);

    // -- aio --
    static AioCompletion *aio_create_completion();
    static AioCompletion *aio_create_completion(void *cb_arg, callback_t cb_complete,
						callback_t cb_safe);

    friend std::ostream& operator<<(std::ostream &oss, const Rados& r);
  private:
    // We don't allow assignment or copying
    Rados(const Rados& rhs);
    const Rados& operator=(const Rados& rhs);
    RadosClient *client;
  };
}

#endif
<|MERGE_RESOLUTION|>--- conflicted
+++ resolved
@@ -92,11 +92,7 @@
    * Typical use (error checking omitted):
    *
    * IoCtx *p;
-<<<<<<< HEAD
-   * rados.ioctx_create("my_pool", &pool);
-=======
    * rados.ioctx_create("my_pool", &p);
->>>>>>> 3fa121bf
    * p->stat(&stats);
    * ... etc ...
    * delete p; // close our pool handle
@@ -190,11 +186,7 @@
 
     const std::string& get_pool_name() const;
 
-<<<<<<< HEAD
-    void set_locator_key(const std::string& key);
-=======
     void locator_set_key(const std::string& key);
->>>>>>> 3fa121bf
   private:
     /* You can only get IoCtx instances from Rados */
     IoCtx(IoCtxImpl *io_ctx_impl_);
@@ -226,11 +218,7 @@
     int pool_delete(const char *name);
     int pool_lookup(const char *name);
 
-<<<<<<< HEAD
-    int ioctx_create(const char *name, IoCtx &pool);
-=======
     int ioctx_create(const char *name, IoCtx &pioctx);
->>>>>>> 3fa121bf
 
     /* listing objects */
     int pool_list(std::list<std::string>& v);
