/*
 * ceph_fs.h - Ceph constants and data types to share between kernel and
 * user space.
 *
 * LGPL2
 */

#ifndef _FS_CEPH_CEPH_FS_H
#define _FS_CEPH_CEPH_FS_H


#define CEPH_MON_PORT    6789  /* default monitor port */

/*
 * client-side processes will try to bind to ports in this
 * range, simply for the benefit of tools like nmap or wireshark
 * that would like to identify the protocol.
 */
#define CEPH_PORT_FIRST  6789
#define CEPH_PORT_START  6800  /* non-monitors start here */
#define CEPH_PORT_LAST   6900

/*
 * Max file size is a policy choice; in reality we are limited
 * by 2^64.
 */
#define CEPH_FILE_MAX_SIZE (1ULL << 40)   /* 1 TB */

/*
 * tcp connection banner.  include a protocol version. and adjust
 * whenever the wire protocol changes.  try to keep this string length
 * constant.
 */
#define CEPH_BANNER "ceph 013\n"
#define CEPH_BANNER_MAX_LEN 30

/*
 * subprotocol versions.  when specific messages types or high-level
 * protocols change, bump the affected components.  we keep rev
 * internal cluster protocols separately from the public,
 * client-facing protocol.
 */
#define CEPH_OSD_PROTOCOL     5 /* cluster internal */
#define CEPH_MDS_PROTOCOL     7 /* cluster internal */
#define CEPH_MON_PROTOCOL     4 /* cluster internal */
#define CEPH_OSDC_PROTOCOL    6 /* public/client */
<<<<<<< HEAD
#define CEPH_MDSC_PROTOCOL   14 /* public/client */
#define CEPH_MONC_PROTOCOL    9 /* public/client */
=======
#define CEPH_MDSC_PROTOCOL   12 /* public/client */
#define CEPH_MONC_PROTOCOL   10 /* public/client */
>>>>>>> 87f4de20


/*
 * types in this file are defined as little-endian, and are
 * primarily intended to describe data structures that pass
 * over the wire or that are stored on disk.
 */

/*
 * some basics
 */
typedef __le64 ceph_version_t;
typedef __le64 ceph_tid_t;      /* transaction id */
typedef __le32 ceph_epoch_t;

/*
 * fs id
 */
typedef struct { unsigned char fsid[16]; } ceph_fsid_t;

static inline int ceph_fsid_compare(const ceph_fsid_t *a,
				    const ceph_fsid_t *b)
{
	return memcmp(a, b, sizeof(*a));
}


/*
 * ino, object, etc.
 */
#define CEPH_INO_ROOT  1

typedef __le64 ceph_snapid_t;
#define CEPH_MAXSNAP ((__u64)(-3))
#define CEPH_SNAPDIR ((__u64)(-1))
#define CEPH_NOSNAP  ((__u64)(-2))

struct ceph_object {
	union {
		__u8 raw[20];        /* fits a sha1 hash */
		struct {
			__le64 ino;  /* inode "file" identifier */
			__le32 bno;  /* "block" (object) in that "file" */
			__le64 snap; /* snapshot id.  usually NOSNAP. */
		} __attribute__ ((packed));
	};
} __attribute__ ((packed));

struct ceph_timespec {
	__le32 tv_sec;
	__le32 tv_nsec;
} __attribute__ ((packed));


/*
 * Rollover-safe type and comparator for 32-bit sequence numbers.
 * Comparator returns -1, 0, or 1.
 */
typedef __u32 ceph_seq_t;

static inline __s32 ceph_seq_cmp(__u32 a, __u32 b)
{
	return ((__s32)a - (__s32)b);
}


/*
 * "Frags" are a way to describe a subset of a 32-bit number space,
 * using a mask and a value to match against that mask.  Any given frag
 * (subset of the number space) can be partitioned into 2^n sub-frags.
 *
 * Frags are encoded into a 32-bit word:
 *   8 upper bits = "bits"
 *  24 lower bits = "value"
 * (We could go to 5+27 bits, but who cares.)
 *
 * We use the _most_ significant bits of the 24 bit value.  This makes
 * values logically sort.
 *
 * Unfortunately, because the "bits" field is still in the high bits, we
 * can't sort encoded frags numerically.  However, it does allow you
 * to feed encoded frags as values into frag_contains_value.
 */
static inline __u32 frag_make(__u32 b, __u32 v)
{
	return (b << 24) |
		(v & (0xffffffu << (24-b)) & 0xffffffu);
}
static inline __u32 frag_bits(__u32 f)
{
	return f >> 24;
}
static inline __u32 frag_value(__u32 f)
{
	return f & 0xffffffu;
}
static inline __u32 frag_mask(__u32 f)
{
	return (0xffffffu << (24-frag_bits(f))) & 0xffffffu;
}
static inline __u32 frag_mask_shift(__u32 f)
{
	return 24 - frag_bits(f);
}

static inline int frag_contains_value(__u32 f, __u32 v)
{
	return (v & frag_mask(f)) == frag_value(f);
}
static inline int frag_contains_frag(__u32 f, __u32 sub)
{
	/* is sub as specific as us, and contained by us? */
	return frag_bits(sub) >= frag_bits(f) &&
		(frag_value(sub) & frag_mask(f)) == frag_value(f);
}

static inline __u32 frag_parent(__u32 f)
{
	return frag_make(frag_bits(f) - 1,
			 frag_value(f) & (frag_mask(f) << 1));
}
static inline int frag_is_left_child(__u32 f)
{
	return frag_bits(f) > 0 &&
		(frag_value(f) & (0x1000000 >> frag_bits(f))) == 0;
}
static inline int frag_is_right_child(__u32 f)
{
	return frag_bits(f) > 0 &&
		(frag_value(f) & (0x1000000 >> frag_bits(f))) == 1;
}
static inline __u32 frag_sibling(__u32 f)
{
	return frag_make(frag_bits(f),
			 frag_value(f) ^ (0x1000000 >> frag_bits(f)));
}
static inline __u32 frag_left_child(__u32 f)
{
	return frag_make(frag_bits(f)+1, frag_value(f));
}
static inline __u32 frag_right_child(__u32 f)
{
	return frag_make(frag_bits(f)+1,
			 frag_value(f) | (0x1000000 >> (1+frag_bits(f))));
}
static inline __u32 frag_make_child(__u32 f, int by, int i)
{
	int newbits = frag_bits(f) + by;
	return frag_make(newbits,
			 frag_value(f) | (i << (24 - newbits)));
}
static inline int frag_is_leftmost(__u32 f)
{
	return frag_value(f) == 0;
}
static inline int frag_is_rightmost(__u32 f)
{
	return frag_value(f) == frag_mask(f);
}
static inline __u32 frag_next(__u32 f)
{
	return frag_make(frag_bits(f),
			 frag_value(f) + (0x1000000 >> frag_bits(f)));
}

/*
 * comparator to sort frags logically, as when traversing the
 * number space in ascending order...
 */
static inline int frag_compare(__u32 a, __u32 b)
{
	unsigned va = frag_value(a);
	unsigned vb = frag_value(b);
	if (va < vb)
		return -1;
	if (va > vb)
		return 1;
	va = frag_bits(a);
	vb = frag_bits(b);
	if (va < vb)
		return -1;
	if (va > vb)
		return 1;
	return 0;
}

/*
 * object layout - how objects are mapped into PGs
 */
#define CEPH_OBJECT_LAYOUT_HASH     1
#define CEPH_OBJECT_LAYOUT_LINEAR   2
#define CEPH_OBJECT_LAYOUT_HASHINO  3

/*
 * pg layout -- how PGs are mapped onto (sets of) OSDs
 */
#define CEPH_PG_LAYOUT_CRUSH  0
#define CEPH_PG_LAYOUT_HASH   1
#define CEPH_PG_LAYOUT_LINEAR 2
#define CEPH_PG_LAYOUT_HYBRID 3

/*
 * ceph_file_layout - describe data layout for a file/inode
 */
struct ceph_file_layout {
	/* file -> object mapping */
	__le32 fl_stripe_unit;     /* stripe unit, in bytes.  must be multiple
				      of page size. */
	__le32 fl_stripe_count;    /* over this many objects */
	__le32 fl_object_size;     /* until objects are this big, then move to
				      new objects */
	__le32 fl_cas_hash;        /* 0 = none; 1 = sha256 */

	/* pg -> disk layout */
	__le32 fl_object_stripe_unit;  /* for per-object parity, if any */

	/* object -> pg layout */
	__le32 fl_pg_preferred; /* preferred primary for pg (-1 for none) */
	__u8  fl_pg_type;       /* pg type; see PG_TYPE_* */
	__u8  fl_pg_size;       /* pg size (num replicas, etc.) */
	__u8  fl_pg_pool;       /* implies crush ruleset AND object namespace */
} __attribute__ ((packed));

#define ceph_file_layout_su(l) ((__s32)le32_to_cpu((l).fl_stripe_unit))
#define ceph_file_layout_stripe_count(l) \
	((__s32)le32_to_cpu((l).fl_stripe_count))
#define ceph_file_layout_object_size(l) ((__s32)le32_to_cpu((l).fl_object_size))
#define ceph_file_layout_cas_hash(l) ((__s32)le32_to_cpu((l).fl_cas_hash))
#define ceph_file_layout_object_su(l) \
	((__s32)le32_to_cpu((l).fl_object_stripe_unit))
#define ceph_file_layout_pg_preferred(l) \
	((__s32)le32_to_cpu((l).fl_pg_preferred))

#define ceph_file_layout_stripe_width(l) (le32_to_cpu((l).fl_stripe_unit) * \
					  le32_to_cpu((l).fl_stripe_count))

/* "period" == bytes before i start on a new set of objects */
#define ceph_file_layout_period(l) (le32_to_cpu((l).fl_object_size) *	\
				    le32_to_cpu((l).fl_stripe_count))

/*
 * placement group.
 * we encode this into one __le64.
 */
#define CEPH_PG_TYPE_REP     1
#define CEPH_PG_TYPE_RAID4   2
union ceph_pg {
	__u64 pg64;
	struct {
		__s16 preferred; /* preferred primary osd */
		__u16 ps;        /* placement seed */
		__u8 __pad;
		__u8 size;
		__u8 pool;       /* implies crush ruleset */
		__u8 type;
	} pg;
} __attribute__ ((packed));

#define ceph_pg_is_rep(pg)   ((pg).pg.type == CEPH_PG_TYPE_REP)
#define ceph_pg_is_raid4(pg) ((pg).pg.type == CEPH_PG_TYPE_RAID4)

/*
 * stable_mod func is used to control number of placement groups.
 * similar to straight-up modulo, but produces a stable mapping as b
 * increases over time.  b is the number of bins, and bmask is the
 * containing power of 2 minus 1.
 *
 * b <= bmask and bmask=(2**n)-1
 * e.g., b=12 -> bmask=15, b=123 -> bmask=127
 */
static inline int ceph_stable_mod(int x, int b, int bmask)
{
	if ((x & bmask) < b)
		return x & bmask;
	else
		return x & (bmask >> 1);
}

/*
 * object layout - how a given object should be stored.
 */
struct ceph_object_layout {
	__le64 ol_pgid;           /* raw pg, with _full_ ps precision. */
	__le32 ol_stripe_unit;
} __attribute__ ((packed));

/*
 * compound epoch+version, used by storage layer to serialize mutations
 */
struct ceph_eversion {
	ceph_epoch_t epoch;
	__le64       version;
} __attribute__ ((packed));

/*
 * osd map bits
 */

/* status bits */
#define CEPH_OSD_EXISTS 1
#define CEPH_OSD_UP     2

/* osd weights.  fixed point value: 0x10000 == 1.0 ("in"), 0 == "out" */
#define CEPH_OSD_IN  0x10000
#define CEPH_OSD_OUT 0


/*
 * string hash.
 *
 * taken from Linux, tho we should probably take care to use this one
 * in case the upstream hash changes.
 */

/* Name hashing routines. Initial hash value */
/* Hash courtesy of the R5 hash in reiserfs modulo sign bits */
#define ceph_init_name_hash()		0

/* partial hash update function. Assume roughly 4 bits per character */
static inline unsigned long
ceph_partial_name_hash(unsigned long c, unsigned long prevhash)
{
	return (prevhash + (c << 4) + (c >> 4)) * 11;
}

/*
 * Finally: cut down the number of bits to a int value (and try to avoid
 * losing bits)
 */
static inline unsigned long ceph_end_name_hash(unsigned long hash)
{
	return (unsigned int) hash;
}

/* Compute the hash for a name string. */
static inline unsigned int
ceph_full_name_hash(const char *name, unsigned int len)
{
	unsigned long hash = ceph_init_name_hash();
	while (len--)
		hash = ceph_partial_name_hash(*name++, hash);
	return ceph_end_name_hash(hash);
}



/*********************************************
 * message layer
 */

/*
 * entity_name
 */
struct ceph_entity_name {
	__le32 type;
	__le32 num;
} __attribute__ ((packed));

#define CEPH_ENTITY_TYPE_MON    1
#define CEPH_ENTITY_TYPE_MDS    2
#define CEPH_ENTITY_TYPE_OSD    3
#define CEPH_ENTITY_TYPE_CLIENT 4
#define CEPH_ENTITY_TYPE_ADMIN  5

/* used by message exchange protocol */
#define CEPH_MSGR_TAG_READY         1  /* server->client: ready for messages */
#define CEPH_MSGR_TAG_RESETSESSION  2  /* server->client: reset, try again */
#define CEPH_MSGR_TAG_WAIT          3  /* server->client: wait for racing
					  incoming connection */
#define CEPH_MSGR_TAG_RETRY_SESSION 4  /* server->client + cseq: try again
					  with higher cseq */
#define CEPH_MSGR_TAG_RETRY_GLOBAL  5  /* server->client + gseq: try again
					  with higher gseq */
#define CEPH_MSGR_TAG_CLOSE         6  /* closing pipe */
#define CEPH_MSGR_TAG_MSG          10  /* message */
#define CEPH_MSGR_TAG_ACK          11  /* message ack */


/*
 * entity_addr -- network address
 */
struct ceph_entity_addr {
	__le32 erank;  /* entity's rank in process */
	__le32 nonce;  /* unique id for process (e.g. pid) */
	struct sockaddr_in ipaddr;
} __attribute__ ((packed));

static inline bool ceph_entity_addr_is_local(const struct ceph_entity_addr *a,
					     const struct ceph_entity_addr *b)
{
	return a->nonce == b->nonce &&
		a->ipaddr.sin_addr.s_addr == b->ipaddr.sin_addr.s_addr;
}

static inline bool ceph_entity_addr_equal(const struct ceph_entity_addr *a,
					  const struct ceph_entity_addr *b)
{
	return memcmp(a, b, sizeof(*a)) == 0;
}

struct ceph_entity_inst {
	struct ceph_entity_name name;
	struct ceph_entity_addr addr;
} __attribute__ ((packed));


/*
 * connection negotiation
 */
struct ceph_msg_connect {
	__le32 host_type;  /* CEPH_ENTITY_TYPE_* */
	__le32 global_seq;
	__le32 connect_seq;
	__u8  flags;
} __attribute__ ((packed));

struct ceph_msg_connect_reply {
	__u8 tag;
	__le32 global_seq;
	__le32 connect_seq;
	__u8 flags;
} __attribute__ ((packed));

#define CEPH_MSG_CONNECT_LOSSY  1  /* messages i send may be safely dropped */


/*
 * message header
 */
struct ceph_msg_header {
	__le64 seq;       /* message seq# for this session */
	__le16 type;      /* message type */
	__le16 priority;  /* priority.  higher value == higher priority */

	__le32 front_len; /* bytes in main payload */
	__le32 data_len;  /* bytes of data payload */
	__le16 data_off;  /* sender: include full offset;
			     receiver: mask against ~PAGE_MASK */

	__u8 mon_protocol, monc_protocol;  /* protocol versions, */
	__u8 osd_protocol, osdc_protocol;  /* internal and public */
	__u8 mds_protocol, mdsc_protocol;

	struct ceph_entity_inst src, orig_src, dst;
	__le32 crc;       /* header crc32c */
} __attribute__ ((packed));

#define CEPH_MSG_PRIO_LOW     64
#define CEPH_MSG_PRIO_DEFAULT 127
#define CEPH_MSG_PRIO_HIGH    196
#define CEPH_MSG_PRIO_HIGHEST 255

/*
 * follows data payload
 */
struct ceph_msg_footer {
	__le32 flags;
	__le32 front_crc;
	__le32 data_crc;
} __attribute__ ((packed));

#define CEPH_MSG_FOOTER_ABORTED   (1<<0)   /* drop this message */
#define CEPH_MSG_FOOTER_NOCRC     (1<<1)   /* no data crc */


/*
 * message types
 */

/* misc */
#define CEPH_MSG_SHUTDOWN               1
#define CEPH_MSG_PING                   2

/* client <-> monitor */
#define CEPH_MSG_MON_MAP                4
#define CEPH_MSG_MON_GET_MAP            5
#define CEPH_MSG_CLIENT_MOUNT           10
#define CEPH_MSG_CLIENT_MOUNT_ACK       11
#define CEPH_MSG_CLIENT_UNMOUNT         12
#define CEPH_MSG_STATFS                 13
#define CEPH_MSG_STATFS_REPLY           14

/* client <-> mds */
#define CEPH_MSG_MDS_GETMAP             20
#define CEPH_MSG_MDS_MAP                21

#define CEPH_MSG_CLIENT_SESSION         22
#define CEPH_MSG_CLIENT_RECONNECT       23

#define CEPH_MSG_CLIENT_REQUEST         24
#define CEPH_MSG_CLIENT_REQUEST_FORWARD 25
#define CEPH_MSG_CLIENT_REPLY           26
#define CEPH_MSG_CLIENT_CAPS            0x310
#define CEPH_MSG_CLIENT_LEASE           0x311
#define CEPH_MSG_CLIENT_SNAP            0x312
#define CEPH_MSG_CLIENT_CAPRELEASE      0x313

/* osd */
#define CEPH_MSG_OSD_GETMAP       40
#define CEPH_MSG_OSD_MAP          41
#define CEPH_MSG_OSD_OP           42
#define CEPH_MSG_OSD_OPREPLY      43


struct ceph_mon_statfs {
	ceph_fsid_t fsid;
	__le64 tid;
};

struct ceph_statfs {
	__le64 f_total;
	__le64 f_free;  /* used = total - free (KB) */
	__le64 f_avail; /* usable */
	__le64 f_objects;
};

struct ceph_mon_statfs_reply {
	ceph_fsid_t fsid;
	__le64 tid;
	struct ceph_statfs st;
};

struct ceph_osd_getmap {
	ceph_fsid_t fsid;
	__le32 start;
} __attribute__ ((packed));

struct ceph_mds_getmap {
	ceph_fsid_t fsid;
	__le32 want;
} __attribute__ ((packed));


/*
 * client authentication ticket
 */
struct ceph_client_ticket {
	__u32 client;
	struct ceph_entity_addr addr;
	struct ceph_timespec created, expires;
	__u32 flags;
} __attribute__ ((packed));

/*
 * mds states
 *   > 0 -> in
 *  <= 0 -> out
 */
#define CEPH_MDS_STATE_DNE         0  /* down, does not exist. */
#define CEPH_MDS_STATE_STOPPED    -1  /* down, once existed, but no subtrees.
					 empty log. */
#define CEPH_MDS_STATE_BOOT       -4  /* up, boot announcement. */
#define CEPH_MDS_STATE_STANDBY    -5  /* up, idle.  waiting for assignment. */
#define CEPH_MDS_STATE_CREATING   -6  /* up, creating MDS instance. */
#define CEPH_MDS_STATE_STARTING   -7  /* up, starting previously stopped mds. */
#define CEPH_MDS_STATE_STANDBY_REPLAY -8  /* up, tailing active node's journal. */

#define CEPH_MDS_STATE_REPLAY      8  /* up, replaying journal. */
#define CEPH_MDS_STATE_RESOLVE     9  /* up, disambiguating distributed
					 operations (import, rename, etc.) */
#define CEPH_MDS_STATE_RECONNECT   10 /* up, reconnect to clients */
#define CEPH_MDS_STATE_REJOIN      11 /* up, rejoining distributed cache */
#define CEPH_MDS_STATE_ACTIVE      12 /* up, active */
#define CEPH_MDS_STATE_STOPPING    13 /* up, but exporting metadata */

static inline const char *ceph_mds_state_name(int s)
{
	switch (s) {
		/* down and out */
	case CEPH_MDS_STATE_DNE:        return "down:dne";
	case CEPH_MDS_STATE_STOPPED:    return "down:stopped";
		/* up and out */
	case CEPH_MDS_STATE_BOOT:       return "up:boot";
	case CEPH_MDS_STATE_STANDBY:    return "up:standby";
	case CEPH_MDS_STATE_STANDBY_REPLAY:    return "up:standby-replay";
	case CEPH_MDS_STATE_CREATING:   return "up:creating";
	case CEPH_MDS_STATE_STARTING:   return "up:starting";
		/* up and in */
	case CEPH_MDS_STATE_REPLAY:     return "up:replay";
	case CEPH_MDS_STATE_RESOLVE:    return "up:resolve";
	case CEPH_MDS_STATE_RECONNECT:  return "up:reconnect";
	case CEPH_MDS_STATE_REJOIN:     return "up:rejoin";
	case CEPH_MDS_STATE_ACTIVE:     return "up:active";
	case CEPH_MDS_STATE_STOPPING:   return "up:stopping";
	default: return "";
	}
	return NULL;
}


/*
 * metadata lock types.
 *  - these are bitmasks.. we can compose them
 *  - they also define the lock ordering by the MDS
 *  - a few of these are internal to the mds
 */
#define CEPH_LOCK_DN          1
#define CEPH_LOCK_ISNAP       2
#define CEPH_LOCK_IVERSION    4     /* mds internal */
#define CEPH_LOCK_IFILE       8     /* mds internal */
#define CEPH_LOCK_IAUTH       32
#define CEPH_LOCK_ILINK       64
#define CEPH_LOCK_IDFT        128   /* dir frag tree */
#define CEPH_LOCK_INEST       256   /* mds internal */
#define CEPH_LOCK_IXATTR      512
#define CEPH_LOCK_INO         2048  /* immutable inode bits; not a lock */

/* client_session ops */
enum {
	CEPH_SESSION_REQUEST_OPEN,
	CEPH_SESSION_OPEN,
	CEPH_SESSION_REQUEST_CLOSE,
	CEPH_SESSION_CLOSE,
	CEPH_SESSION_REQUEST_RENEWCAPS,
	CEPH_SESSION_RENEWCAPS,
	CEPH_SESSION_STALE,
};

static inline const char *ceph_session_op_name(int op)
{
	switch (op) {
	case CEPH_SESSION_REQUEST_OPEN: return "request_open";
	case CEPH_SESSION_OPEN: return "open";
	case CEPH_SESSION_REQUEST_CLOSE: return "request_close";
	case CEPH_SESSION_CLOSE: return "close";
	case CEPH_SESSION_REQUEST_RENEWCAPS: return "request_renewcaps";
	case CEPH_SESSION_RENEWCAPS: return "renewcaps";
	case CEPH_SESSION_STALE: return "stale";
	default: return "???";
	}
}

struct ceph_mds_session_head {
	__le32 op;
	__le64 seq;
	struct ceph_timespec stamp;
} __attribute__ ((packed));

/* client_request */
/*
 * metadata ops.
 *  & 0x001000 -> write op
 *  & 0x010000 -> follow symlink (e.g. stat(), not lstat()).
 &  & 0x100000 -> use weird ino/path trace
 */
#define CEPH_MDS_OP_WRITE        0x001000
#define CEPH_MDS_OP_FOLLOW_LINK  0x010000
#define CEPH_MDS_OP_INO_PATH     0x100000
enum {
	CEPH_MDS_OP_FINDINODE  = 0x100100,

	CEPH_MDS_OP_LOOKUP     = 0x00100,
	CEPH_MDS_OP_LSTAT      = 0x00101,
	CEPH_MDS_OP_LUTIME     = 0x01102,
	CEPH_MDS_OP_LCHMOD     = 0x01103,
	CEPH_MDS_OP_LCHOWN     = 0x01104,
	CEPH_MDS_OP_LSETXATTR  = 0x01105,
	CEPH_MDS_OP_LRMXATTR   = 0x01106,
	CEPH_MDS_OP_LSETLAYOUT = 0x01107,

	CEPH_MDS_OP_STAT       = 0x10100,
	CEPH_MDS_OP_UTIME      = 0x11101,
	CEPH_MDS_OP_CHMOD      = 0x11102,
	CEPH_MDS_OP_CHOWN      = 0x11103,
	CEPH_MDS_OP_SETXATTR   = 0x11104,
	CEPH_MDS_OP_RMXATTR    = 0x11105,

	CEPH_MDS_OP_MKNOD      = 0x01201,
	CEPH_MDS_OP_LINK       = 0x01202,
	CEPH_MDS_OP_UNLINK     = 0x01203,
	CEPH_MDS_OP_RENAME     = 0x01204,
	CEPH_MDS_OP_MKDIR      = 0x01220,
	CEPH_MDS_OP_RMDIR      = 0x01221,
	CEPH_MDS_OP_SYMLINK    = 0x01222,

	CEPH_MDS_OP_OPEN       = 0x10302,
	CEPH_MDS_OP_TRUNCATE   = 0x11303,
	CEPH_MDS_OP_LTRUNCATE  = 0x01303,
	CEPH_MDS_OP_FSYNC      = 0x00304,
	CEPH_MDS_OP_READDIR    = 0x00305,

	CEPH_MDS_OP_MKSNAP     = 0x01400,
	CEPH_MDS_OP_RMSNAP     = 0x01401,
	CEPH_MDS_OP_LSSNAP     = 0x00402,
};

static inline const char *ceph_mds_op_name(int op)
{
	switch (op) {
	case CEPH_MDS_OP_FINDINODE: return "findinode";
	case CEPH_MDS_OP_LOOKUP:  return "lookup";
	case CEPH_MDS_OP_STAT:  return "stat";
	case CEPH_MDS_OP_LSTAT:  return "lstat";
	case CEPH_MDS_OP_UTIME: return "utime";
	case CEPH_MDS_OP_LUTIME: return "lutime";
	case CEPH_MDS_OP_CHMOD: return "chmod";
	case CEPH_MDS_OP_LCHMOD: return "lchmod";
	case CEPH_MDS_OP_CHOWN: return "chown";
	case CEPH_MDS_OP_LCHOWN: return "lchown";
	case CEPH_MDS_OP_LSETLAYOUT: return "lsetlayout";
	case CEPH_MDS_OP_SETXATTR: return "setxattr";
	case CEPH_MDS_OP_LSETXATTR: return "lsetxattr";
	case CEPH_MDS_OP_RMXATTR: return "rmxattr";
	case CEPH_MDS_OP_LRMXATTR: return "lrmxattr";
	case CEPH_MDS_OP_READDIR: return "readdir";
	case CEPH_MDS_OP_MKNOD: return "mknod";
	case CEPH_MDS_OP_LINK: return "link";
	case CEPH_MDS_OP_UNLINK: return "unlink";
	case CEPH_MDS_OP_RENAME: return "rename";
	case CEPH_MDS_OP_MKDIR: return "mkdir";
	case CEPH_MDS_OP_RMDIR: return "rmdir";
	case CEPH_MDS_OP_SYMLINK: return "symlink";
	case CEPH_MDS_OP_OPEN: return "open";
	case CEPH_MDS_OP_TRUNCATE: return "truncate";
	case CEPH_MDS_OP_LTRUNCATE: return "ltruncate";
	case CEPH_MDS_OP_FSYNC: return "fsync";
	case CEPH_MDS_OP_LSSNAP: return "lssnap";
	case CEPH_MDS_OP_MKSNAP: return "mksnap";
	case CEPH_MDS_OP_RMSNAP: return "rmsnap";
	default: return "???";
	}
}

union ceph_mds_request_args {
	struct {
		__le32 mask;
	} __attribute__ ((packed)) stat;
	struct {
		__le32 mask;
	} __attribute__ ((packed)) fstat;
	struct {
		__le32 frag;
	} __attribute__ ((packed)) readdir;
	struct {
		struct ceph_timespec mtime;
		struct ceph_timespec atime;
		struct ceph_timespec ctime;
		__le32 mask;
	} __attribute__ ((packed)) utime;
	struct {
		__le32 mode;
	} __attribute__ ((packed)) chmod;
	struct {
		__le32 uid;
		__le32 gid;
		__le32 mask;
	} __attribute__ ((packed)) chown;
	struct {
		__le32 mode;
		__le32 rdev;
	} __attribute__ ((packed)) mknod;
	struct {
		__le32 mode;
	} __attribute__ ((packed)) mkdir;
	struct {
		__le32 flags;
		__le32 mode;
	} __attribute__ ((packed)) open;
	struct {
		__le64 length, old_length;
	} __attribute__ ((packed)) truncate;
	struct {
		__le32 flags;
	} __attribute__ ((packed)) setxattr;
	struct {
		struct ceph_file_layout layout;
	} __attribute__ ((packed)) setlayout;
} __attribute__ ((packed));

#define CEPH_MDS_REQUEST_REPLAY 0xffff

struct ceph_mds_request_head {
	ceph_tid_t tid, oldest_client_tid;
	ceph_epoch_t mdsmap_epoch; /* on client */
	__le32 retry_attempt;  /* REQUEST_REPLAY if replay */
	__le16 num_fwd;
	__le16 num_dentries_wanted;
	__le64 mds_wants_replica_in_dirino;
	__le32 op;
	__le32 caller_uid, caller_gid;
	__le64 snapid;
	__le64 ino;    /* use this ino for openc, mkdir, mknod, etc. */
	union ceph_mds_request_args args;
} __attribute__ ((packed));

/* masks for utimes() */
#define CEPH_UTIME_ATIME		1
#define CEPH_UTIME_MTIME		2
#define CEPH_UTIME_CTIME		4

/* masks for chown */
#define CEPH_CHOWN_UID   1
#define CEPH_CHOWN_GID   2

struct ceph_inopath_item {
	__le64 ino;
	__le32 dname_hash;
} __attribute__ ((packed));

/* client reply */
struct ceph_mds_reply_head {
	ceph_tid_t tid;
	__le32 op;
	__le32 result;
	__le32 mdsmap_epoch;
	__u8 safe;
	__u8 is_dentry, is_target;
} __attribute__ ((packed));

/* one for each node split */
struct ceph_frag_tree_split {
	__le32 frag;      /* this frag splits... */
	__le32 by;        /* ...by this many bits */
} __attribute__ ((packed));

struct ceph_frag_tree_head {
	__le32 nsplits;
	struct ceph_frag_tree_split splits[];
} __attribute__ ((packed));

struct ceph_mds_reply_cap {
	__le32 caps, wanted;
	__le64 cap_id;
	__le32 seq, mseq;
	__le64 realm;
	__le32 ttl_ms;  /* ttl, in ms.  if readonly and unwanted. */
	__u8 flags;
} __attribute__ ((packed));

#define CEPH_CAP_FLAG_AUTH  1

struct ceph_mds_reply_inode {
	__le64 ino;
	__le64 snapid;
	__le32 rdev;
	__le64 version;
	struct ceph_mds_reply_cap cap;
	struct ceph_file_layout layout;
	struct ceph_timespec ctime, mtime, atime;
	__le32 time_warp_seq;
	__le64 size, max_size, truncate_size;
	__le32 truncate_seq;
	__le32 mode, uid, gid;
	__le32 nlink;
	__le64 files, subdirs, rbytes, rfiles, rsubdirs;  /* dir stats */
	struct ceph_timespec rctime;
	struct ceph_frag_tree_head fragtree;
	__le64 xattr_version;
} __attribute__ ((packed));
/* followed by frag array, then symlink string, then xattr blob */

/* reply_lease follows dname, and reply_inode */
struct ceph_mds_reply_lease {
	__le16 mask;
	__le32 duration_ms;
	__le32 seq;
} __attribute__ ((packed));

struct ceph_mds_reply_dirfrag {
	__le32 frag;   /* fragment */
	__le32 auth;   /* auth mds, if this is a delegation point */
	__le32 ndist;  /* number of mds' this is replicated on */
	__le32 dist[];
} __attribute__ ((packed));

/* file access modes */
#define CEPH_FILE_MODE_PIN        0
#define CEPH_FILE_MODE_RD         1
#define CEPH_FILE_MODE_WR         2
#define CEPH_FILE_MODE_RDWR       3  /* RD | WR */
#define CEPH_FILE_MODE_LAZY       4  /* lazy io */
#define CEPH_FILE_MODE_NUM        8  /* bc these are bit fields.. mostly */

static inline int ceph_flags_to_mode(int flags)
{
#ifdef O_DIRECTORY  /* fixme */
	if ((flags & O_DIRECTORY) == O_DIRECTORY)
		return CEPH_FILE_MODE_PIN;
#endif
#ifdef O_LAZY
	if (flags & O_LAZY)
		return CEPH_FILE_MODE_LAZY;
#endif
	if ((flags & O_APPEND) == O_APPEND)
		flags |= O_WRONLY;

	flags &= O_ACCMODE;
	if ((flags & O_RDWR) == O_RDWR)
		return CEPH_FILE_MODE_RDWR;
	if ((flags & O_WRONLY) == O_WRONLY)
		return CEPH_FILE_MODE_WR;
	return CEPH_FILE_MODE_RD;
}


/* capability bits */
#define CEPH_CAP_PIN         1  /* no specific capabilities beyond the pin */

/* generic cap bits */
#define CEPH_CAP_GRDCACHE    1  /* client can cache reads */
#define CEPH_CAP_GEXCL       2  /* client has exclusive access, can update */
#define CEPH_CAP_GRD         4  /* (filelock) client can read */ 
#define CEPH_CAP_GWR         8  /* (filelock) client can write */
#define CEPH_CAP_GWRBUFFER  16  /* (filelock) client can buffer writes */
#define CEPH_CAP_GWREXTEND  32  /* (filelock) client can extend EOF */
#define CEPH_CAP_GLAZYIO    64  /* (filelock) client can perform lazy io */

/* per-lock shift */
#define CEPH_CAP_SAUTH      2
#define CEPH_CAP_SLINK      4
#define CEPH_CAP_SXATTR     6
#define CEPH_CAP_SFILE      8   /* goes at the end (uses >2 cap bits) */

/* composed values */
#define CEPH_CAP_AUTH_RDCACHE  (CEPH_CAP_GRDCACHE  << CEPH_CAP_SAUTH)
#define CEPH_CAP_AUTH_EXCL     (CEPH_CAP_GEXCL     << CEPH_CAP_SAUTH)
#define CEPH_CAP_LINK_RDCACHE  (CEPH_CAP_GRDCACHE  << CEPH_CAP_SLINK)
#define CEPH_CAP_LINK_EXCL     (CEPH_CAP_GEXCL     << CEPH_CAP_SLINK)
#define CEPH_CAP_XATTR_RDCACHE (CEPH_CAP_GRDCACHE  << CEPH_CAP_SXATTR)
#define CEPH_CAP_XATTR_EXCL    (CEPH_CAP_GEXCL     << CEPH_CAP_SXATTR)
#define CEPH_CAP_FILE(x)    (x << CEPH_CAP_SFILE)
#define CEPH_CAP_FILE_RDCACHE  (CEPH_CAP_GRDCACHE  << CEPH_CAP_SFILE)
#define CEPH_CAP_FILE_EXCL     (CEPH_CAP_GEXCL     << CEPH_CAP_SFILE)
#define CEPH_CAP_FILE_RD       (CEPH_CAP_GRD       << CEPH_CAP_SFILE)
#define CEPH_CAP_FILE_WR       (CEPH_CAP_GWR       << CEPH_CAP_SFILE)
#define CEPH_CAP_FILE_WRBUFFER (CEPH_CAP_GWRBUFFER << CEPH_CAP_SFILE)
#define CEPH_CAP_FILE_WREXTEND (CEPH_CAP_GWREXTEND << CEPH_CAP_SFILE)
#define CEPH_CAP_FILE_LAZYIO   (CEPH_CAP_GLAZYIO   << CEPH_CAP_SFILE)

/* cap masks (for stat/getattr) */
#define CEPH_STAT_CAP_INODE    CEPH_CAP_PIN
#define CEPH_STAT_CAP_TYPE     CEPH_CAP_PIN  /* mode >> 12 */
#define CEPH_STAT_CAP_SYMLINK  CEPH_CAP_PIN
#define CEPH_STAT_CAP_UID      CEPH_CAP_AUTH_RDCACHE
#define CEPH_STAT_CAP_GID      CEPH_CAP_AUTH_RDCACHE
#define CEPH_STAT_CAP_MODE     CEPH_CAP_AUTH_RDCACHE
#define CEPH_STAT_CAP_NLINK    CEPH_CAP_LINK_RDCACHE
#define CEPH_STAT_CAP_LAYOUT   CEPH_CAP_FILE_RDCACHE
#define CEPH_STAT_CAP_MTIME    CEPH_CAP_FILE_RDCACHE
#define CEPH_STAT_CAP_SIZE     CEPH_CAP_FILE_RDCACHE
#define CEPH_STAT_CAP_ATIME    CEPH_CAP_FILE_RDCACHE  /* fixme */
#define CEPH_STAT_CAP_XATTR    CEPH_CAP_XATTR_RDCACHE
#define CEPH_STAT_CAP_INODE_ALL (CEPH_CAP_PIN |			\
				 CEPH_CAP_AUTH_RDCACHE |	\
				 CEPH_CAP_LINK_RDCACHE |	\
				 CEPH_CAP_FILE_RDCACHE |	\
				 CEPH_CAP_XATTR_RDCACHE)

#define CEPH_CAP_ANY_RDCACHE (CEPH_CAP_AUTH_RDCACHE |			\
			      CEPH_CAP_LINK_RDCACHE |			\
			      CEPH_CAP_XATTR_RDCACHE |			\
			      CEPH_CAP_FILE_RDCACHE)
#define CEPH_CAP_ANY_RD   (CEPH_CAP_ANY_RDCACHE | CEPH_CAP_FILE_RD)

#define CEPH_CAP_ANY_EXCL (CEPH_CAP_AUTH_EXCL |		\
			   CEPH_CAP_LINK_EXCL |		\
			   CEPH_CAP_XATTR_EXCL |	\
			   CEPH_CAP_FILE_EXCL)
#define CEPH_CAP_ANY_FILE_WR (CEPH_CAP_FILE_WR|CEPH_CAP_FILE_WRBUFFER)
#define CEPH_CAP_ANY_WR   (CEPH_CAP_ANY_EXCL | CEPH_CAP_ANY_FILE_WR)
#define CEPH_CAP_ANY      (CEPH_CAP_ANY_RD|CEPH_CAP_ANY_EXCL|CEPH_CAP_ANY_FILE_WR|CEPH_CAP_PIN)

/*
 * these cap bits time out, if no others are held and nothing is
 * registered as 'wanted' by the client.
 */
#define CEPH_CAP_EXPIREABLE (CEPH_CAP_PIN|CEPH_CAP_ANY_RDCACHE)

static inline int ceph_caps_for_mode(int mode)
{
	switch (mode) {
	case CEPH_FILE_MODE_PIN:
		return CEPH_CAP_PIN;
	case CEPH_FILE_MODE_RD:
		return CEPH_CAP_PIN |
			CEPH_CAP_FILE_RDCACHE | CEPH_CAP_FILE_RD |
			CEPH_CAP_AUTH_RDCACHE |
			CEPH_CAP_XATTR_RDCACHE |
			CEPH_CAP_LINK_RDCACHE;
	case CEPH_FILE_MODE_RDWR:
		return CEPH_CAP_PIN |
			((CEPH_CAP_GRD | CEPH_CAP_GRDCACHE |
			  CEPH_CAP_GWR | CEPH_CAP_GWRBUFFER |
			  CEPH_CAP_GEXCL) << CEPH_CAP_SFILE) |
			((CEPH_CAP_GRDCACHE | CEPH_CAP_GEXCL) << CEPH_CAP_SAUTH) |
			((CEPH_CAP_GRDCACHE | CEPH_CAP_GEXCL) << CEPH_CAP_SXATTR) |
			((CEPH_CAP_GRDCACHE) << CEPH_CAP_SLINK);
	case CEPH_FILE_MODE_WR:
		return CEPH_CAP_PIN |
			((CEPH_CAP_GWR | CEPH_CAP_GWRBUFFER |
			  CEPH_CAP_GEXCL) << CEPH_CAP_SFILE) |
			((CEPH_CAP_GRDCACHE | CEPH_CAP_GEXCL) << CEPH_CAP_SAUTH) |
			((CEPH_CAP_GRDCACHE | CEPH_CAP_GEXCL) << CEPH_CAP_SXATTR) |
			((CEPH_CAP_GRDCACHE) << CEPH_CAP_SLINK);
	}
	return 0;
}

enum {
	CEPH_CAP_OP_GRANT,     /* mds->client grant */
	CEPH_CAP_OP_TRUNC,     /* mds->client trunc notify */
	CEPH_CAP_OP_EXPORT,    /* mds has exported the cap */
	CEPH_CAP_OP_IMPORT,    /* mds has imported the cap from specified mds */
	CEPH_CAP_OP_UPDATE,    /* client->mds update */
	CEPH_CAP_OP_FLUSH_ACK, /* mds->client flushed.  if caps=0, cap also released. */
	CEPH_CAP_OP_FLUSHSNAP, /* client->mds flush snapped metadata */
	CEPH_CAP_OP_FLUSHSNAP_ACK, /* mds->client flushed snapped metadata */
	CEPH_CAP_OP_RELEASE,   /* client->mds release (clean) cap */
	CEPH_CAP_OP_RENEW,     /* client->mds renewal request */
};

static inline const char *ceph_cap_op_name(int op)
{
	switch (op) {
	case CEPH_CAP_OP_GRANT: return "grant";
	case CEPH_CAP_OP_TRUNC: return "trunc";
	case CEPH_CAP_OP_EXPORT: return "export";
	case CEPH_CAP_OP_IMPORT: return "import";
	case CEPH_CAP_OP_UPDATE: return "update";
	case CEPH_CAP_OP_FLUSH_ACK: return "flush_ack";
	case CEPH_CAP_OP_FLUSHSNAP: return "flushsnap";
	case CEPH_CAP_OP_FLUSHSNAP_ACK: return "flushsnap_ack";
	case CEPH_CAP_OP_RELEASE: return "release";
	case CEPH_CAP_OP_RENEW: return "renew";
	default: return "???";
	}
}

/*
 * caps message, used for capability callbacks, acks, requests, etc.
 */
struct ceph_mds_caps {
	__le32 op;
	__le64 ino, realm;
	__le64 cap_id;
	__le32 seq;
	__le32 caps, wanted, dirty;
	__le32 migrate_seq;
	__le64 snap_follows;
	__le32 snap_trace_len;
	__le32 ttl_ms;  /* for IMPORT op only */

	/* authlock */
	__le32 uid, gid, mode;

	/* linklock */
	__le32 nlink;

	/* xattrlock */
	__le32 xattr_len;
	__le64 xattr_version;

	/* filelock */
	__le64 size, max_size, truncate_size;
	__le32 truncate_seq;
	struct ceph_timespec mtime, atime, ctime;
	struct ceph_file_layout layout;
	__le32 time_warp_seq;
} __attribute__ ((packed));

struct ceph_mds_cap_release {
	__le32 num;
} __attribute__ ((packed));

struct ceph_mds_cap_item {
	__le64 ino;
	__le64 cap_id;
	__le32 migrate_seq, seq;
} __attribute__ ((packed));

#define CEPH_MDS_LEASE_REVOKE           1  /*    mds  -> client */
#define CEPH_MDS_LEASE_RELEASE          2  /* client  -> mds    */
#define CEPH_MDS_LEASE_RENEW            3  /* client <-> mds    */
#define CEPH_MDS_LEASE_REVOKE_ACK       4  /* client  -> mds    */

static inline const char *ceph_lease_op_name(int o)
{
	switch (o) {
	case CEPH_MDS_LEASE_REVOKE: return "revoke";
	case CEPH_MDS_LEASE_RELEASE: return "release";
	case CEPH_MDS_LEASE_RENEW: return "renew";
	case CEPH_MDS_LEASE_REVOKE_ACK: return "revoke_ack";
	default: return "???";
	}
}

struct ceph_mds_lease {
	__u8 action;
	__le16 mask;
	__le64 ino;
	__le64 first, last;
	__le32 seq;
	__le32 duration_ms;  /* duration of renewal */
} __attribute__ ((packed));
/* followed by a __le32+string for dname */


/* client reconnect */
struct ceph_mds_cap_reconnect {
	__le64 cap_id;
	__le32 wanted;
	__le32 issued;
	__le64 size;
	struct ceph_timespec mtime, atime;
	__le64 snaprealm;
	__le64 pathbase;
} __attribute__ ((packed));
/* followed by encoded string */

struct ceph_mds_snaprealm_reconnect {
	__le64 ino;
	__le64 seq;
	__le64 parent;  /* parent realm */
} __attribute__ ((packed));

/*
 * snaps
 */
enum {
	CEPH_SNAP_OP_UPDATE,  /* CREATE or DESTROY */
	CEPH_SNAP_OP_CREATE,
	CEPH_SNAP_OP_DESTROY,
	CEPH_SNAP_OP_SPLIT,
};

static inline const char *ceph_snap_op_name(int o)
{
	switch (o) {
	case CEPH_SNAP_OP_UPDATE: return "update";
	case CEPH_SNAP_OP_CREATE: return "create";
	case CEPH_SNAP_OP_DESTROY: return "destroy";
	case CEPH_SNAP_OP_SPLIT: return "split";
	default: return "???";
	}
}

struct ceph_mds_snap_head {
	__le32 op;
	__le64 split;
	__le32 num_split_inos;
	__le32 num_split_realms;
	__le32 trace_len;
} __attribute__ ((packed));
/* followed by split ino list, then split realms, then the trace blob */

/*
 * encode info about a snaprealm, as viewed by a client
 */
struct ceph_mds_snap_realm {
	__le64 ino;           /* ino */
	__le64 created;       /* snap: when created */
	__le64 parent;        /* ino: parent realm */
	__le64 parent_since;  /* snap: same parent since */
	__le64 seq;           /* snap: version */
	__le32 num_snaps;
	__le32 num_prior_parent_snaps;
} __attribute__ ((packed));
/* followed by my snap list, then prior parent snap list */

/*
 * osd map flag bits
 */
#define CEPH_OSDMAP_NEARFULL (1<<0)  /* sync writes (near ENOSPC) */
#define CEPH_OSDMAP_FULL     (1<<1)  /* no data writes (ENOSPC) */
#define CEPH_OSDMAP_PAUSERD  (1<<2)  /* pause all reads */
#define CEPH_OSDMAP_PAUSEWR  (1<<3)  /* pause all writes */
#define CEPH_OSDMAP_PAUSEREC (1<<4)  /* pause recovery */

/*
 * osd ops
 */
#define CEPH_OSD_OP_MODE       0xf000
#define CEPH_OSD_OP_MODE_RD    0x1000
#define CEPH_OSD_OP_MODE_WR    0x2000
#define CEPH_OSD_OP_MODE_SUB   0x4000

#define CEPH_OSD_OP_TYPE       0x0f00
#define CEPH_OSD_OP_TYPE_LOCK  0x0100
#define CEPH_OSD_OP_TYPE_DATA  0x0200
#define CEPH_OSD_OP_TYPE_ATTR  0x0300

enum {
	/** data **/
	/* read */
	CEPH_OSD_OP_READ       = CEPH_OSD_OP_MODE_RD | CEPH_OSD_OP_TYPE_DATA | 1,
	CEPH_OSD_OP_STAT       = CEPH_OSD_OP_MODE_RD | CEPH_OSD_OP_TYPE_DATA | 2,

	/* fancy read */
	CEPH_OSD_OP_GREP       = CEPH_OSD_OP_MODE_RD | CEPH_OSD_OP_TYPE_DATA | 3,
	CEPH_OSD_OP_MASKTRUNC  = CEPH_OSD_OP_MODE_RD | CEPH_OSD_OP_TYPE_DATA | 4,

	/* write */
	CEPH_OSD_OP_WRITE      = CEPH_OSD_OP_MODE_WR | CEPH_OSD_OP_TYPE_DATA | 1,
	CEPH_OSD_OP_WRITEFULL  = CEPH_OSD_OP_MODE_WR | CEPH_OSD_OP_TYPE_DATA | 2,
	CEPH_OSD_OP_TRUNCATE   = CEPH_OSD_OP_MODE_WR | CEPH_OSD_OP_TYPE_DATA | 3,
	CEPH_OSD_OP_ZERO       = CEPH_OSD_OP_MODE_WR | CEPH_OSD_OP_TYPE_DATA | 4,
	CEPH_OSD_OP_DELETE     = CEPH_OSD_OP_MODE_WR | CEPH_OSD_OP_TYPE_DATA | 5,

	/* fancy write */
	CEPH_OSD_OP_APPEND     = CEPH_OSD_OP_MODE_WR | CEPH_OSD_OP_TYPE_DATA | 6,
	CEPH_OSD_OP_STARTSYNC  = CEPH_OSD_OP_MODE_WR | CEPH_OSD_OP_TYPE_DATA | 7,
	CEPH_OSD_OP_SETTRUNC   = CEPH_OSD_OP_MODE_WR | CEPH_OSD_OP_TYPE_DATA | 8,
	CEPH_OSD_OP_TRIMTRUNC  = CEPH_OSD_OP_MODE_WR | CEPH_OSD_OP_TYPE_DATA | 9,

	/** attrs **/
	/* read */
	CEPH_OSD_OP_GETXATTR   = CEPH_OSD_OP_MODE_RD | CEPH_OSD_OP_TYPE_ATTR | 1,
	CEPH_OSD_OP_GETXATTRS  = CEPH_OSD_OP_MODE_RD | CEPH_OSD_OP_TYPE_ATTR | 2,

	/* write */
	CEPH_OSD_OP_SETXATTR   = CEPH_OSD_OP_MODE_WR | CEPH_OSD_OP_TYPE_ATTR | 1,
	CEPH_OSD_OP_SETXATTRS  = CEPH_OSD_OP_MODE_WR | CEPH_OSD_OP_TYPE_ATTR | 2,
	CEPH_OSD_OP_RESETXATTRS= CEPH_OSD_OP_MODE_WR | CEPH_OSD_OP_TYPE_ATTR | 3,
	CEPH_OSD_OP_RMXATTR    = CEPH_OSD_OP_MODE_WR | CEPH_OSD_OP_TYPE_ATTR | 4,

	/** subop **/
	CEPH_OSD_OP_PULL           = CEPH_OSD_OP_MODE_SUB | 1,
	CEPH_OSD_OP_PUSH           = CEPH_OSD_OP_MODE_SUB | 2,
	CEPH_OSD_OP_BALANCEREADS   = CEPH_OSD_OP_MODE_SUB | 3,
	CEPH_OSD_OP_UNBALANCEREADS = CEPH_OSD_OP_MODE_SUB | 4,
	CEPH_OSD_OP_SCRUB          = CEPH_OSD_OP_MODE_SUB | 5,

	/** lock **/
	CEPH_OSD_OP_WRLOCK     = CEPH_OSD_OP_MODE_WR | CEPH_OSD_OP_TYPE_LOCK | 1,
	CEPH_OSD_OP_WRUNLOCK   = CEPH_OSD_OP_MODE_WR | CEPH_OSD_OP_TYPE_LOCK | 2,
	CEPH_OSD_OP_RDLOCK     = CEPH_OSD_OP_MODE_WR | CEPH_OSD_OP_TYPE_LOCK | 3,
	CEPH_OSD_OP_RDUNLOCK   = CEPH_OSD_OP_MODE_WR | CEPH_OSD_OP_TYPE_LOCK | 4,
	CEPH_OSD_OP_UPLOCK     = CEPH_OSD_OP_MODE_WR | CEPH_OSD_OP_TYPE_LOCK | 5,
	CEPH_OSD_OP_DNLOCK     = CEPH_OSD_OP_MODE_WR | CEPH_OSD_OP_TYPE_LOCK | 6,
};

static inline int ceph_osd_op_type_lock(int op)
{
	return (op & CEPH_OSD_OP_TYPE) == CEPH_OSD_OP_TYPE_LOCK;
}
static inline int ceph_osd_op_type_data(int op)
{
	return (op & CEPH_OSD_OP_TYPE) == CEPH_OSD_OP_TYPE_DATA;
}
static inline int ceph_osd_op_type_attr(int op)
{
	return (op & CEPH_OSD_OP_TYPE) == CEPH_OSD_OP_TYPE_ATTR;
}

static inline int ceph_osd_op_mode_subop(int op)
{
	return (op & CEPH_OSD_OP_MODE) == CEPH_OSD_OP_MODE_SUB;
}
static inline int ceph_osd_op_mode_read(int op)
{
	return (op & CEPH_OSD_OP_MODE) == CEPH_OSD_OP_MODE_RD;
}
static inline int ceph_osd_op_mode_modify(int op)
{
	return (op & CEPH_OSD_OP_MODE) == CEPH_OSD_OP_MODE_WR;
}

static inline const char *ceph_osd_op_name(int op)
{
	switch (op) {
	case CEPH_OSD_OP_READ: return "read";
	case CEPH_OSD_OP_STAT: return "stat";

	case CEPH_OSD_OP_GREP: return "grep";
	case CEPH_OSD_OP_MASKTRUNC: return "masktrunc";

	case CEPH_OSD_OP_WRITE: return "write";
	case CEPH_OSD_OP_DELETE: return "delete";
	case CEPH_OSD_OP_TRUNCATE: return "truncate";
	case CEPH_OSD_OP_ZERO: return "zero";
	case CEPH_OSD_OP_WRITEFULL: return "writefull";

	case CEPH_OSD_OP_APPEND: return "append";
	case CEPH_OSD_OP_STARTSYNC: return "startsync";
	case CEPH_OSD_OP_SETTRUNC: return "settrunc";
	case CEPH_OSD_OP_TRIMTRUNC: return "trimtrunc";

	case CEPH_OSD_OP_GETXATTR: return "getxattr";
	case CEPH_OSD_OP_GETXATTRS: return "getxattrs";
	case CEPH_OSD_OP_SETXATTR: return "setxattr";
	case CEPH_OSD_OP_SETXATTRS: return "setxattrs";
	case CEPH_OSD_OP_RESETXATTRS: return "resetxattrs";
	case CEPH_OSD_OP_RMXATTR: return "rmxattr";

	case CEPH_OSD_OP_PULL: return "pull";
	case CEPH_OSD_OP_PUSH: return "push";
	case CEPH_OSD_OP_BALANCEREADS: return "balance-reads";
	case CEPH_OSD_OP_UNBALANCEREADS: return "unbalance-reads";
	case CEPH_OSD_OP_SCRUB: return "scrub";

	case CEPH_OSD_OP_WRLOCK: return "wrlock";
	case CEPH_OSD_OP_WRUNLOCK: return "wrunlock";
	case CEPH_OSD_OP_RDLOCK: return "rdlock";
	case CEPH_OSD_OP_RDUNLOCK: return "rdunlock";
	case CEPH_OSD_OP_UPLOCK: return "uplock";
	case CEPH_OSD_OP_DNLOCK: return "dnlock";

	default: return "???";
	}
}


/*
 * osd op flags
 */
enum {
	CEPH_OSD_FLAG_ACK = 1,          /* want (or is) "ack" ack */
	CEPH_OSD_FLAG_ONNVRAM = 2,      /* want (or is) "onnvram" ack */
	CEPH_OSD_FLAG_ONDISK = 4,       /* want (or is) "ondisk" ack */
	CEPH_OSD_FLAG_RETRY = 8,        /* resend attempt */
	CEPH_OSD_FLAG_INCLOCK_FAIL = 16, /* fail on inclock collision */
	CEPH_OSD_FLAG_MODIFY = 32,      /* op is/was a mutation */
	CEPH_OSD_FLAG_ORDERSNAP = 64,   /* EOLDSNAP if snapc is out of order */
	CEPH_OSD_FLAG_PEERSTAT = 128,   /* msg includes osd_peer_stat */
	CEPH_OSD_FLAG_BALANCE_READS = 256,
};

#define EOLDSNAPC    ERESTART  /* ORDERSNAP flag set and writer has old snap context*/
#define EBLACKLISTED ESHUTDOWN /* blacklisted */

struct ceph_osd_op {
	__le16 op;
	union {
		struct {
			__le64 offset, length;
		};
		struct {
			__le32 name_len;
			__le32 value_len;
		};
		struct {
			__le64 truncate_size;
			__le32 truncate_seq;
		};
	};
} __attribute__ ((packed));

struct ceph_osd_request_head {
	ceph_tid_t                tid;
	__le32                    client_inc;
	struct ceph_object        oid;
	struct ceph_object_layout layout;
	ceph_epoch_t              osdmap_epoch;

	__le32                    flags;
	__le32                    inc_lock;

	struct ceph_timespec      mtime;
	struct ceph_eversion      reassert_version;

	/* writer's snap context */
	__le64 snap_seq;
	__le32 num_snaps;

	/* read or mutation */
	__le16 num_ops;
	__u16 object_type;
	struct ceph_osd_op ops[];  /* followed by snaps */
} __attribute__ ((packed));

struct ceph_osd_reply_head {
	ceph_tid_t           tid;
	__le32               client_inc;
	__le32               flags;
	struct ceph_object   oid;
	struct ceph_object_layout layout;
	ceph_epoch_t         osdmap_epoch;
	struct ceph_eversion reassert_version;

	__le32 result;

	__le32 num_ops;
	struct ceph_osd_op ops[0];
} __attribute__ ((packed));

#endif<|MERGE_RESOLUTION|>--- conflicted
+++ resolved
@@ -44,13 +44,8 @@
 #define CEPH_MDS_PROTOCOL     7 /* cluster internal */
 #define CEPH_MON_PROTOCOL     4 /* cluster internal */
 #define CEPH_OSDC_PROTOCOL    6 /* public/client */
-<<<<<<< HEAD
 #define CEPH_MDSC_PROTOCOL   14 /* public/client */
-#define CEPH_MONC_PROTOCOL    9 /* public/client */
-=======
-#define CEPH_MDSC_PROTOCOL   12 /* public/client */
-#define CEPH_MONC_PROTOCOL   10 /* public/client */
->>>>>>> 87f4de20
+#define CEPH_MONC_PROTOCOL   11 /* public/client */
 
 
 /*
