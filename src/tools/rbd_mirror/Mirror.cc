// -*- mode:C++; tab-width:8; c-basic-offset:2; indent-tabs-mode:t -*-
// vim: ts=8 sw=2 smarttab

#include <boost/range/adaptor/map.hpp>

#include "common/debug.h"
#include "common/errno.h"
#include "Mirror.h"
#include "Threads.h"

#define dout_subsys ceph_subsys_rbd_mirror
#undef dout_prefix
#define dout_prefix *_dout << "rbd-mirror: Mirror::" << __func__ << ": "

using std::chrono::seconds;
using std::list;
using std::map;
using std::set;
using std::string;
using std::unique_ptr;
using std::vector;

using librados::Rados;
using librados::IoCtx;
using librbd::mirror_peer_t;

namespace rbd {
namespace mirror {

Mirror::Mirror(CephContext *cct) :
  m_cct(cct),
  m_lock("rbd::mirror::Mirror"),
  m_local(new librados::Rados())
{
  cct->lookup_or_create_singleton_object<Threads>(m_threads,
                                                  "rbd_mirror::threads");
}

void Mirror::handle_signal(int signum)
{
  m_stopping.set(1);
}

int Mirror::init()
{
  int r = m_local->init_with_context(m_cct);
  if (r < 0) {
    derr << "could not initialize rados handle" << dendl;
    return r;
  }

  r = m_local->connect();
  if (r < 0) {
    derr << "error connecting to local cluster" << dendl;
    return r;
  }

  // TODO: make interval configurable
  m_local_cluster_watcher.reset(new ClusterWatcher(m_local, m_lock));

  return r;
}

void Mirror::run()
{
  dout(20) << "enter" << dendl;
  while (!m_stopping.read()) {
    m_local_cluster_watcher->refresh_pools();
    Mutex::Locker l(m_lock);
    update_replayers(m_local_cluster_watcher->get_peer_configs());
    // TODO: make interval configurable
    m_cond.WaitInterval(g_ceph_context, m_lock, seconds(30));
  }
  dout(20) << "return" << dendl;
}

void Mirror::update_replayers(const map<peer_t, set<int64_t> > &peer_configs)
{
  dout(20) << "enter" << dendl;
  assert(m_lock.is_locked());
  for (auto &kv : peer_configs) {
    const peer_t &peer = kv.first;
    if (m_replayers.find(peer) == m_replayers.end()) {
<<<<<<< HEAD
      dout(20) << "starting replayer for " << peer << dendl;
      unique_ptr<Replayer> replayer(new Replayer(m_local, peer));
=======
      unique_ptr<Replayer> replayer(new Replayer(m_threads, m_local, peer));
>>>>>>> 7fd230f6
      // TODO: make async, and retry connecting within replayer
      int r = replayer->init();
      if (r < 0) {
	continue;
      }
      m_replayers.insert(std::make_pair(peer, std::move(replayer)));
    }
  }

  // TODO: make async
  for (auto it = m_replayers.begin(); it != m_replayers.end();) {
    peer_t peer = it->first;
    if (peer_configs.find(peer) == peer_configs.end()) {
      dout(20) << "removing replayer for " << peer << dendl;
      m_replayers.erase(it++);
    } else {
      ++it;
    }
  }
}

} // namespace mirror
} // namespace rbd<|MERGE_RESOLUTION|>--- conflicted
+++ resolved
@@ -81,12 +81,8 @@
   for (auto &kv : peer_configs) {
     const peer_t &peer = kv.first;
     if (m_replayers.find(peer) == m_replayers.end()) {
-<<<<<<< HEAD
       dout(20) << "starting replayer for " << peer << dendl;
-      unique_ptr<Replayer> replayer(new Replayer(m_local, peer));
-=======
       unique_ptr<Replayer> replayer(new Replayer(m_threads, m_local, peer));
->>>>>>> 7fd230f6
       // TODO: make async, and retry connecting within replayer
       int r = replayer->init();
       if (r < 0) {
